--- conflicted
+++ resolved
@@ -267,11 +267,7 @@
 	Event
 	ParentID    string
 	TraceID     string
-<<<<<<< HEAD
 	SpanID      string
-=======
-	ID          string
->>>>>>> f95f761a
 	DataSize    int
 	ArrivalTime time.Time
 	IsRoot      bool

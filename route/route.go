package route

import (
	"bytes"
	"compress/gzip"
	"context"
	"encoding/json"
	"errors"
	"fmt"
	"io"
	"math"
	"net"
	"net/http"
	"net/url"
	"strconv"
	"strings"
	"sync"
	"time"

	"github.com/gorilla/mux"
	jsoniter "github.com/json-iterator/go"
	"github.com/klauspost/compress/zstd"
	"github.com/pelletier/go-toml/v2"
	"github.com/vmihailenco/msgpack/v5"
	"google.golang.org/grpc"
	healthserver "google.golang.org/grpc/health"
	"google.golang.org/grpc/health/grpc_health_v1"
	"google.golang.org/grpc/keepalive"
	"google.golang.org/grpc/metadata"
	"gopkg.in/yaml.v3"

	// grpc/gzip compressor, auto registers on import
	_ "google.golang.org/grpc/encoding/gzip"

	"github.com/honeycombio/refinery/collect"
	"github.com/honeycombio/refinery/config"
	"github.com/honeycombio/refinery/internal/health"
	"github.com/honeycombio/refinery/logger"
	"github.com/honeycombio/refinery/metrics"
	"github.com/honeycombio/refinery/transmit"
	"github.com/honeycombio/refinery/types"

	collectortrace "go.opentelemetry.io/proto/otlp/collector/trace/v1"
)

const (
	// numZstdDecoders is set statically here - we may make it into a config option
	// A normal practice might be to use some multiple of the CPUs, but that goes south
	// in kubernetes
	numZstdDecoders        = 4
	traceIDShortLength     = 8
	traceIDLongLength      = 16
	GRPCMessageSizeMax int = 5000000 // 5MB
	defaultSampleRate      = 1
)

type Router struct {
	Config               config.Config         `inject:""`
	Logger               logger.Logger         `inject:""`
	Health               health.Reporter       `inject:""`
	HTTPTransport        *http.Transport       `inject:"upstreamTransport"`
	UpstreamTransmission transmit.Transmission `inject:"upstreamTransmission"`
	Collector            collect.Collector     `inject:"collector"`
	Metrics              metrics.Metrics       `inject:"genericMetrics"`

	// version is set on startup so that the router may answer HTTP requests for
	// the version
	versionStr string

	proxyClient *http.Client

	// iopLogger is a logger that knows whether it's incoming or peer
	iopLogger iopLogger

	zstdDecoders chan *zstd.Decoder

	server     *http.Server
	grpcServer *grpc.Server
	doneWG     sync.WaitGroup
	donech     chan struct{}

	environmentCache *environmentCache
	hsrv             *healthserver.Server
}

type BatchResponse struct {
	Status int    `json:"status"`
	Error  string `json:"error,omitempty"`
}

type iopLogger struct {
	logger.Logger
	incomingOrPeer string
}

func (i *iopLogger) Debug() logger.Entry {
	return i.Logger.Debug().WithField("router_iop", i.incomingOrPeer)
}

func (i *iopLogger) Info() logger.Entry {
	return i.Logger.Info().WithField("router_iop", i.incomingOrPeer)
}

func (i *iopLogger) Error() logger.Entry {
	return i.Logger.Error().WithField("router_iop", i.incomingOrPeer)
}

func (r *Router) SetVersion(ver string) {
	r.versionStr = ver
}

// LnS spins up the Listen and Serve portion of the router. A router is
// initialized as being for either incoming traffic from clients or traffic from
// a peer. They listen on different addresses so peer traffic can be
// prioritized.
func (r *Router) LnS() {
	r.iopLogger = iopLogger{
		Logger: r.Logger,
	}

	r.proxyClient = &http.Client{
		Timeout:   time.Second * 10,
		Transport: r.HTTPTransport,
	}
	r.environmentCache = newEnvironmentCache(r.Config.GetEnvironmentCacheTTL(), r.lookupEnvironment)

	var err error
	r.zstdDecoders, err = makeDecoders(numZstdDecoders)
	if err != nil {
		r.iopLogger.Error().Logf("couldn't start zstd decoders: %s", err.Error())
		return
	}

	r.Metrics.Register("incoming_router_proxied", "counter")
	r.Metrics.Register("incoming_router_event", "counter")
	r.Metrics.Register("incoming_router_batch", "counter")
	r.Metrics.Register("incoming_router_nonspan", "counter")
	r.Metrics.Register("incoming_router_span", "counter")
	r.Metrics.Register("incoming_router_peer", "counter")
	r.Metrics.Register("incoming_router_dropped", "counter")
	r.Metrics.Register("is_alive", "gauge")
	r.Metrics.Register("is_ready", "gauge")

	muxxer := mux.NewRouter()

	muxxer.Use(r.setResponseHeaders)
	muxxer.Use(r.requestLogger)
	muxxer.Use(r.panicCatcher)

	// answer a basic health check locally
	muxxer.HandleFunc("/alive", r.alive).Name("local health")
	muxxer.HandleFunc("/ready", r.ready).Name("local readiness")
	muxxer.HandleFunc("/panic", r.panic).Name("intentional panic")
	muxxer.HandleFunc("/version", r.version).Name("report version info")

	// require a local auth for query usage
	queryMuxxer := muxxer.PathPrefix("/query/").Methods("GET").Subrouter()
	queryMuxxer.Use(r.queryTokenChecker)

	queryMuxxer.HandleFunc("/trace/{traceID}", r.debugTrace).Name("get debug information for given trace ID")
	queryMuxxer.HandleFunc("/rules/{format}/{dataset}", r.getSamplerRules).Name("get formatted sampler rules for given dataset")
	queryMuxxer.HandleFunc("/allrules/{format}", r.getAllSamplerRules).Name("get formatted sampler rules for all datasets")
	queryMuxxer.HandleFunc("/configmetadata", r.getConfigMetadata).Name("get configuration metadata")

	// require an auth header for events and batches
	authedMuxxer := muxxer.PathPrefix("/1/").Methods("POST").Subrouter()
	authedMuxxer.Use(r.apiKeyChecker)

	// handle events and batches
	authedMuxxer.HandleFunc("/events/{datasetName}", r.event).Name("event")
	authedMuxxer.HandleFunc("/batch/{datasetName}", r.batch).Name("batch")

	// require an auth header for OTLP requests
	r.AddOTLPMuxxer(muxxer)

	// pass everything else through unmolested
	muxxer.PathPrefix("/").HandlerFunc(r.proxy).Name("proxy")

	listenAddr := r.Config.GetListenAddr()
	if err != nil {
		r.iopLogger.Error().Logf("failed to get listen addr config: %s", err)
		return
	}
	// GRPC listen addr is optional, err means addr was not empty and invalid
	grpcAddr := r.Config.GetGRPCListenAddr()
	if err != nil {
		r.iopLogger.Error().Logf("failed to get grpc listen addr config: %s", err)
		return
	}

	r.iopLogger.Info().Logf("Listening on %s", listenAddr)
	r.server = &http.Server{
		Addr:        listenAddr,
		Handler:     muxxer,
		IdleTimeout: r.Config.GetHTTPIdleTimeout(),
	}

	r.donech = make(chan struct{})
	if r.Config.GetGRPCEnabled() && len(grpcAddr) > 0 {
		l, err := net.Listen("tcp", grpcAddr)
		if err != nil {
			r.iopLogger.Error().Logf("failed to listen to grpc addr: " + grpcAddr)
		}

		r.iopLogger.Info().Logf("gRPC listening on %s", grpcAddr)
		grpcConfig := r.Config.GetGRPCConfig()
		serverOpts := []grpc.ServerOption{
			grpc.MaxSendMsgSize(int(grpcConfig.MaxSendMsgSize)),
			grpc.MaxRecvMsgSize(int(grpcConfig.MaxRecvMsgSize)),
			grpc.KeepaliveParams(keepalive.ServerParameters{
				MaxConnectionIdle:     time.Duration(grpcConfig.MaxConnectionIdle),
				MaxConnectionAge:      time.Duration(grpcConfig.MaxConnectionAge),
				MaxConnectionAgeGrace: time.Duration(grpcConfig.MaxConnectionAgeGrace),
				Time:                  time.Duration(grpcConfig.KeepAlive),
				Timeout:               time.Duration(grpcConfig.KeepAliveTimeout),
			}),
		}
		traceServer := NewTraceServer(r)
		r.grpcServer = grpc.NewServer(serverOpts...)
		collectortrace.RegisterTraceServiceServer(r.grpcServer, traceServer)

		// health check -- manufactured by grpc health package
		r.hsrv = healthserver.NewServer()
		grpc_health_v1.RegisterHealthServer(r.grpcServer, r.hsrv)
		go r.healthchecker()

		go r.grpcServer.Serve(l)
	}

	r.doneWG.Add(1)
	go func() {
		defer r.doneWG.Done()

		err = r.server.ListenAndServe()
		if err != nil && !errors.Is(err, http.ErrServerClosed) {
			r.iopLogger.Error().Logf("failed to ListenAndServe: %s", err)
		}
	}()
}

func (r *Router) Stop() error {
	ctx, cancel := context.WithTimeout(context.Background(), time.Minute)
	defer cancel()

	err := r.server.Shutdown(ctx)
	if err != nil {
		return err
	}
	if r.grpcServer != nil {
		r.grpcServer.GracefulStop()
	}
	close(r.donech)
	r.doneWG.Wait()
	return nil
}

func (r *Router) alive(w http.ResponseWriter, req *http.Request) {
	r.iopLogger.Debug().Logf("answered /alive check")

	alive := r.Health.IsAlive()
	r.Metrics.Gauge("is_alive", alive)
	if !alive {
		w.WriteHeader(http.StatusServiceUnavailable)
		r.marshalToFormat(w, map[string]interface{}{"source": "refinery", "alive": "no"}, "json")
		return
	}
	r.marshalToFormat(w, map[string]interface{}{"source": "refinery", "alive": "yes"}, "json")
}

func (r *Router) ready(w http.ResponseWriter, req *http.Request) {
	r.iopLogger.Debug().Logf("answered /ready check")

	ready := r.Health.IsReady()
	r.Metrics.Gauge("is_ready", ready)
	if !ready {
		w.WriteHeader(http.StatusServiceUnavailable)
		r.marshalToFormat(w, map[string]interface{}{"source": "refinery", "ready": "no"}, "json")
		return
	}
	r.marshalToFormat(w, map[string]interface{}{"source": "refinery", "ready": "yes"}, "json")
}

func (r *Router) panic(w http.ResponseWriter, req *http.Request) {
	panic("panic? never!")
}

func (r *Router) version(w http.ResponseWriter, req *http.Request) {
	w.Write([]byte(fmt.Sprintf(`{"source":"refinery","version":"%s"}`, r.versionStr)))
}

func (r *Router) debugTrace(w http.ResponseWriter, req *http.Request) {
	traceID := mux.Vars(req)["traceID"]
	w.Write([]byte(fmt.Sprintf(`{"traceID":"%s"}`, traceID)))
}

func (r *Router) getSamplerRules(w http.ResponseWriter, req *http.Request) {
	format := strings.ToLower(mux.Vars(req)["format"])
	dataset := mux.Vars(req)["dataset"]
	cfg, name, err := r.Config.GetSamplerConfigForDestName(dataset)
	if err != nil {
		w.Write([]byte(fmt.Sprintf("got error %v trying to fetch config for dataset %s\n", err, dataset)))
		w.WriteHeader(http.StatusBadRequest)
		return
	}
	r.marshalToFormat(w, map[string]interface{}{name: cfg}, format)
}

func (r *Router) getAllSamplerRules(w http.ResponseWriter, req *http.Request) {
	format := strings.ToLower(mux.Vars(req)["format"])
	cfgs := r.Config.GetAllSamplerRules()
	r.marshalToFormat(w, cfgs, format)
}

func (r *Router) getConfigMetadata(w http.ResponseWriter, req *http.Request) {
	cm := r.Config.GetConfigMetadata()
	r.marshalToFormat(w, cm, "json")
}

func (r *Router) marshalToFormat(w http.ResponseWriter, obj interface{}, format string) {
	var body []byte
	var err error
	switch format {
	case "json":
		body, err = json.Marshal(obj)
		if err != nil {
			w.Write([]byte(fmt.Sprintf("got error %v trying to marshal to json\n", err)))
			w.WriteHeader(http.StatusBadRequest)
			return
		}
	case "toml":
		body, err = toml.Marshal(obj)
		if err != nil {
			w.Write([]byte(fmt.Sprintf("got error %v trying to marshal to toml\n", err)))
			w.WriteHeader(http.StatusBadRequest)
			return
		}
	case "yaml":
		body, err = yaml.Marshal(obj)
		if err != nil {
			w.Write([]byte(fmt.Sprintf("got error %v trying to marshal to toml\n", err)))
			w.WriteHeader(http.StatusBadRequest)
			return
		}
	default:
		w.Write([]byte(fmt.Sprintf("invalid format '%s' when marshaling\n", format)))
		w.WriteHeader(http.StatusBadRequest)
		return
	}
	w.Header().Set("Content-Type", "application/"+format)
	w.Write(body)
}

// event is handler for /1/event/
func (r *Router) event(w http.ResponseWriter, req *http.Request) {
	r.Metrics.Increment("incoming_router_event")
	defer req.Body.Close()

	bodyReader, err := r.getMaybeCompressedBody(req)
	if err != nil {
		r.handlerReturnWithError(w, ErrPostBody, err)
		return
	}

	reqBod, err := io.ReadAll(bodyReader)
	if err != nil {
		r.handlerReturnWithError(w, ErrPostBody, err)
		return
	}

	ev, err := r.requestToEvent(req, reqBod)
	if err != nil {
		r.handlerReturnWithError(w, ErrReqToEvent, err)
		return
	}

	reqID := req.Context().Value(types.RequestIDContextKey{})
	err = r.processEvent(ev, reqID)
	if err != nil {
		r.handlerReturnWithError(w, ErrReqToEvent, err)
		return
	}
}

func (r *Router) requestToEvent(req *http.Request, reqBod []byte) (*types.Event, error) {
	// get necessary bits out of the incoming event
	apiKey := req.Header.Get(types.APIKeyHeader)
	if apiKey == "" {
		apiKey = req.Header.Get(types.APIKeyHeaderShort)
	}
	sampleRate, err := strconv.Atoi(req.Header.Get(types.SampleRateHeader))
	if err != nil {
		sampleRate = 1
	}
	eventTime := getEventTime(req.Header.Get(types.TimestampHeader))
	vars := mux.Vars(req)
	dataset := vars["datasetName"]
	apiHost := r.Config.GetHoneycombAPI()

	// get environment name - will be empty for legacy keys
	environment, err := r.getEnvironmentName(apiKey)
	if err != nil {
		return nil, err
	}

	data := map[string]interface{}{}
	err = unmarshal(req, bytes.NewReader(reqBod), &data)
	if err != nil {
		return nil, err
	}

	return &types.Event{
		Context:     req.Context(),
		APIHost:     apiHost,
		APIKey:      apiKey,
		Dataset:     dataset,
		Environment: environment,
		SampleRate:  uint(sampleRate),
		Timestamp:   eventTime,
		Data:        data,
	}, nil
}

func (r *Router) batch(w http.ResponseWriter, req *http.Request) {
	r.Metrics.Increment("incoming_router_batch")
	defer req.Body.Close()

	reqID := req.Context().Value(types.RequestIDContextKey{})
	debugLog := r.iopLogger.Debug().WithField("request_id", reqID)

	bodyReader, err := r.getMaybeCompressedBody(req)
	if err != nil {
		r.handlerReturnWithError(w, ErrPostBody, err)
		return
	}

	reqBod, err := io.ReadAll(bodyReader)
	if err != nil {
		r.handlerReturnWithError(w, ErrPostBody, err)
		return
	}

	batchedEvents := make([]batchedEvent, 0)
	err = unmarshal(req, bytes.NewReader(reqBod), &batchedEvents)
	if err != nil {
		debugLog.WithField("error", err.Error()).WithField("request.url", req.URL).WithField("json_body", string(reqBod)).Logf("error parsing json")
		r.handlerReturnWithError(w, ErrJSONFailed, err)
		return
	}

	apiKey := req.Header.Get(types.APIKeyHeader)
	if apiKey == "" {
		apiKey = req.Header.Get(types.APIKeyHeaderShort)
	}

	// get environment name - will be empty for legacy keys
	environment, err := r.getEnvironmentName(apiKey)
	if err != nil {
		r.handlerReturnWithError(w, ErrReqToEvent, err)
	}

	batchedResponses := make([]*BatchResponse, 0, len(batchedEvents))
	for _, bev := range batchedEvents {
		ev, err := r.batchedEventToEvent(req, bev, apiKey, environment)
		if err != nil {
			batchedResponses = append(
				batchedResponses,
				&BatchResponse{
					Status: http.StatusBadRequest,
					Error:  fmt.Sprintf("failed to convert to event: %s", err.Error()),
				},
			)
			debugLog.WithField("error", err).Logf("event from batch failed to process event")
			continue
		}

		err = r.processEvent(ev, reqID)

		var resp BatchResponse
		switch {
		case errors.Is(err, collect.ErrWouldBlock):
			resp.Status = http.StatusTooManyRequests
			resp.Error = err.Error()
		case err != nil:
			resp.Status = http.StatusBadRequest
			resp.Error = err.Error()
		default:
			resp.Status = http.StatusAccepted
		}
		batchedResponses = append(batchedResponses, &resp)
	}
	response, err := json.Marshal(batchedResponses)
	if err != nil {
		r.handlerReturnWithError(w, ErrJSONBuildFailed, err)
		return
	}
	w.Write(response)
}

func (r *Router) processEvent(ev *types.Event, reqID interface{}) error {
	debugLog := r.iopLogger.Debug().
		WithField("request_id", reqID).
		WithString("api_host", ev.APIHost).
		WithString("dataset", ev.Dataset).
		WithString("environment", ev.Environment)

	// check if this is a probe from another refinery; if so, we should drop it
	if ev.Data["meta.refinery.probe"] != nil {
		debugLog.Logf("dropping probe")
		return nil
	}

	// extract trace ID
	var traceID string
	for _, traceIdFieldName := range r.Config.GetTraceIdFieldNames() {
		if trID, ok := ev.Data[traceIdFieldName]; ok {
			traceID = trID.(string)
			break
		}
	}
	if traceID == "" {
		// not part of a trace. send along upstream
		r.Metrics.Increment("incoming_router_nonspan")
		debugLog.WithString("api_host", ev.APIHost).
			WithString("dataset", ev.Dataset).
			Logf("sending non-trace event from batch")
		r.UpstreamTransmission.EnqueueEvent(ev)
		return nil
	}

	uniqueID := types.GenerateSpanID()
	debugLog = debugLog.WithString("trace_id", traceID).WithString("unique_id", uniqueID)

	// check if this is a root span; if we can't find a parent ID, it is.
	isRoot := true
	for _, parentIdFieldName := range r.Config.GetParentIdFieldNames() {
		if _, hasParent := ev.Data[parentIdFieldName]; hasParent {
			isRoot = false
			break
		}
	}

	// extract parent ID
	var parentID string
	for _, parentIDFieldName := range r.Config.GetParentIdFieldNames() {
		pID := ev.Data[parentIDFieldName]
		if id, ok := pID.(string); ok {
			parentID = id
			break
		}
	}

	var spanID string
	if id, ok := ev.Data["trace.span_id"].(string); ok {
		spanID = id
	}

	span := &types.Span{
<<<<<<< HEAD
		Event:    *ev,
		TraceID:  traceID,
		ParentID: parentID,
		SpanID:   spanID,
=======
		Event:   *ev,
		TraceID: traceID,
		ID:      uniqueID,
		IsRoot:  isRoot,
>>>>>>> f95f761a
	}

	// we know we're a span, but we need to check if we're in Stress Relief mode;
	// if we are, then we hash the trace ID to determine if we should process it immediately
	// based on the hash and current stress levels.
	// The decision is only saved in the in-memory cache so that we can make the same decision
	// for all spans in the same trace.
	// If it's not a trace we should process immediately, we'll add it to the collector
	if r.Collector.Stressed() {
		processed, err := r.Collector.ProcessSpanImmediately(span)
		if err != nil {
			return err
		}
		if processed {
			return nil
		}
	}

	// we're supposed to handle it normally
	if err := r.Collector.AddSpan(span); err != nil {
		r.Metrics.Increment("incoming_router_dropped")
		debugLog.Logf("Dropping span from batch, channel full")
		return err
	}

	r.Metrics.Increment("incoming_router_span")

	debugLog.WithField("source", "incoming").Logf("Accepting span from batch for collection into a trace")
	return nil
}

func (r *Router) getMaybeCompressedBody(req *http.Request) (io.Reader, error) {
	var reader io.Reader
	switch req.Header.Get("Content-Encoding") {
	case "gzip":
		gzipReader, err := gzip.NewReader(req.Body)
		if err != nil {
			return nil, err
		}
		defer gzipReader.Close()

		buf := &bytes.Buffer{}
		if _, err := io.Copy(buf, gzipReader); err != nil {
			return nil, err
		}
		reader = buf
	case "zstd":
		zReader := <-r.zstdDecoders
		defer func(zReader *zstd.Decoder) {
			zReader.Reset(nil)
			r.zstdDecoders <- zReader
		}(zReader)

		err := zReader.Reset(req.Body)
		if err != nil {
			return nil, err
		}
		buf := &bytes.Buffer{}
		if _, err := io.Copy(buf, zReader); err != nil {
			return nil, err
		}

		reader = buf
	default:
		reader = req.Body
	}
	return reader, nil
}

func (r *Router) batchedEventToEvent(req *http.Request, bev batchedEvent, apiKey string, environment string) (*types.Event, error) {
	sampleRate := bev.SampleRate
	if sampleRate == 0 {
		sampleRate = 1
	}
	eventTime := bev.getEventTime()
	// TODO move the following 3 lines outside of this loop; they could be done
	// once for the entire batch instead of in every event.
	vars := mux.Vars(req)
	dataset := vars["datasetName"]
	apiHost := r.Config.GetHoneycombAPI()
	return &types.Event{
		Context:     req.Context(),
		APIHost:     apiHost,
		APIKey:      apiKey,
		Dataset:     dataset,
		Environment: environment,
		SampleRate:  uint(sampleRate),
		Timestamp:   eventTime,
		Data:        bev.Data,
	}, nil
}

type batchedEvent struct {
	Timestamp        string                 `json:"time"`
	MsgPackTimestamp *time.Time             `msgpack:"time,omitempty"`
	SampleRate       int64                  `json:"samplerate" msgpack:"samplerate"`
	Data             map[string]interface{} `json:"data" msgpack:"data"`
}

func (b *batchedEvent) getEventTime() time.Time {
	if b.MsgPackTimestamp != nil {
		return b.MsgPackTimestamp.UTC()
	}

	return getEventTime(b.Timestamp)
}

// getEventTime tries to guess the time format in our time header!
// Allowable options are
// * RFC3339Nano
// * RFC3339
// * Unix Epoch time (integer seconds since 1970, eg 1535589382)
// * High resolution unix epoch time (eg 'unixmillis' 1535589382641)
// * High resolution unix epoch time as a float (eg 1535589382.641)
func getEventTime(etHeader string) time.Time {
	var eventTime time.Time
	if etHeader != "" {
		// Great, they sent us a time header. let's try and parse it.
		// RFC3339Nano is the default that we send from all our SDKs
		eventTime, _ = time.Parse(time.RFC3339Nano, etHeader)
		if eventTime.IsZero() {
			// the default didn't catch it, let's try a few other things
			// is it all numeric? then try unix epoch times
			epochInt, err := strconv.ParseInt(etHeader, 0, 64)
			if err == nil {
				// it might be seconds or it might be milliseconds! Who can know!
				// 10-digit numbers are seconds, 13-digit milliseconds, 16 microseconds
				if len(etHeader) == 10 {
					eventTime = time.Unix(epochInt, 0)
				} else if len(etHeader) > 10 {
					// turn it into seconds and fractional seconds
					fractionalTime := etHeader[:10] + "." + etHeader[10:]
					// then chop it into the int part and the fractional part
					if epochFloat, err := strconv.ParseFloat(fractionalTime, 64); err == nil {
						sec, dec := math.Modf(epochFloat)
						eventTime = time.Unix(int64(sec), int64(dec*(1e9)))
					}

				}
			} else {
				epochFloat, err := strconv.ParseFloat(etHeader, 64)
				if err == nil {
					sec, dec := math.Modf(epochFloat)
					eventTime = time.Unix(int64(sec), int64(dec*(1e9)))
				}
			}
		}
	}
	return eventTime.UTC()
}

func makeDecoders(num int) (chan *zstd.Decoder, error) {
	zstdDecoders := make(chan *zstd.Decoder, num)
	for i := 0; i < num; i++ {
		zReader, err := zstd.NewReader(
			nil,
			zstd.WithDecoderConcurrency(1),
			zstd.WithDecoderLowmem(true),
			zstd.WithDecoderMaxMemory(8*1024*1024),
		)
		if err != nil {
			return nil, err
		}
		zstdDecoders <- zReader
	}
	return zstdDecoders, nil
}

func unmarshal(r *http.Request, data io.Reader, v interface{}) error {
	switch r.Header.Get("Content-Type") {
	case "application/x-msgpack", "application/msgpack":
		decoder := msgpack.NewDecoder(data)
		decoder.UseLooseInterfaceDecoding(true)
		return decoder.Decode(v)
	default:
		return jsoniter.NewDecoder(data).Decode(v)
	}
}

func getAPIKeyAndDatasetFromMetadata(md metadata.MD) (apiKey string, dataset string) {
	apiKey = getFirstValueFromMetadata(types.APIKeyHeader, md)
	if apiKey == "" {
		apiKey = getFirstValueFromMetadata(types.APIKeyHeaderShort, md)
	}
	dataset = getFirstValueFromMetadata(types.DatasetHeader, md)

	return apiKey, dataset
}

// getFirstValueFromMetadata returns the first value of a metadata entry using a
// case-insensitive key
func getFirstValueFromMetadata(key string, md metadata.MD) string {
	if values := md.Get(key); len(values) > 0 {
		return values[0]
	}
	return ""
}

type environmentCache struct {
	mutex sync.RWMutex
	items map[string]*cacheItem
	ttl   time.Duration
	getFn func(string) (string, error)
}

func (r *Router) SetEnvironmentCache(ttl time.Duration, getFn func(string) (string, error)) {
	r.environmentCache = newEnvironmentCache(ttl, getFn)
}

func newEnvironmentCache(ttl time.Duration, getFn func(string) (string, error)) *environmentCache {
	return &environmentCache{
		items: make(map[string]*cacheItem),
		ttl:   ttl,
		getFn: getFn,
	}
}

type cacheItem struct {
	expiresAt time.Time
	value     string
}

// get queries the cached items, returning cache hits that have not expired.
// Cache missed use the configured getFn to populate the cache.
func (c *environmentCache) get(key string) (string, error) {
	var val string
	// get read lock so that we don't attempt to read from the map
	// while another routine has a write lock and is actively writing
	// to the map.
	c.mutex.RLock()
	if item, ok := c.items[key]; ok {
		if time.Now().Before(item.expiresAt) {
			val = item.value
		}
	}
	c.mutex.RUnlock()
	if val != "" {
		return val, nil
	}

	// get write lock early so we don't execute getFn in parallel so the
	// the result will be cached before the next lock is acquired to prevent
	// subsequent calls to getFn for the same key
	c.mutex.Lock()
	defer c.mutex.Unlock()

	// check if the cache has been populated while waiting for a write lock
	if item, ok := c.items[key]; ok {
		if time.Now().Before(item.expiresAt) {
			return item.value, nil
		}
	}

	val, err := c.getFn(key)
	if err != nil {
		return "", err
	}

	c.addItem(key, val, c.ttl)
	return val, nil
}

// addItem create a new cache entry in the environment cache.
// This is not thread-safe, and should only be used in tests
func (c *environmentCache) addItem(key string, value string, ttl time.Duration) {
	c.items[key] = &cacheItem{
		expiresAt: time.Now().Add(ttl),
		value:     value,
	}
}

type TeamInfo struct {
	Slug string `json:"slug"`
}

type EnvironmentInfo struct {
	Slug string `json:"slug"`
	Name string `json:"name"`
}

type AuthInfo struct {
	APIKeyAccess map[string]bool `json:"api_key_access"`
	Team         TeamInfo        `json:"team"`
	Environment  EnvironmentInfo `json:"environment"`
}

func (r *Router) getEnvironmentName(apiKey string) (string, error) {
	if apiKey == "" || types.IsLegacyAPIKey(apiKey) {
		return "", nil
	}

	env, err := r.environmentCache.get(apiKey)
	if err != nil {
		return "", err
	}
	return env, nil
}

func (r *Router) lookupEnvironment(apiKey string) (string, error) {
	apiEndpoint := r.Config.GetHoneycombAPI()
	authURL, err := url.Parse(apiEndpoint)
	if err != nil {
		return "", fmt.Errorf("failed to parse Honeycomb API URL config value. %w", err)
	}

	authURL.Path = "/1/auth"
	req, err := http.NewRequest("GET", authURL.String(), nil)
	if err != nil {
		return "", fmt.Errorf("failed to create AuthInfo request. %w", err)
	}

	req.Header.Set("x-Honeycomb-team", apiKey)

	r.Logger.Debug().WithString("endpoint", authURL.String()).Logf("Attempting to get environment name using API key")
	resp, err := r.proxyClient.Do(req)
	if err != nil {
		return "", fmt.Errorf("failed sending AuthInfo request to Honeycomb API. %w", err)
	}
	defer resp.Body.Close()

	switch {
	case resp.StatusCode == http.StatusUnauthorized:
		return "", fmt.Errorf("received 401 response for AuthInfo request from Honeycomb API - check your API key")
	case resp.StatusCode > 299:
		return "", fmt.Errorf("received %d response for AuthInfo request from Honeycomb API", resp.StatusCode)
	}

	authinfo := AuthInfo{}
	if err := json.NewDecoder(resp.Body).Decode(&authinfo); err != nil {
		return "", fmt.Errorf("failed to JSON decode of AuthInfo response from Honeycomb API")
	}
	r.Logger.Debug().WithString("environment", authinfo.Environment.Name).Logf("Got environment")
	return authinfo.Environment.Name, nil
}

// healthchecker is a goroutine that periodically checks the health of the system and updates the grpc health server
func (r *Router) healthchecker() {
	const (
		system      = "" // empty string represents the generic health of the whole system (corresponds to "ready")
		systemReady = "ready"
		systemAlive = "alive"
	)
	r.iopLogger.Debug().Logf("running grpc health monitor")

	setStatus := func(svc string, stat bool) {
		if stat {
			r.hsrv.SetServingStatus(svc, grpc_health_v1.HealthCheckResponse_SERVING)
		} else {
			r.hsrv.SetServingStatus(svc, grpc_health_v1.HealthCheckResponse_NOT_SERVING)
		}
	}

	go func() {
		// TODO: Does this time need to be configurable?
		watchticker := time.NewTicker(3 * time.Second)
		defer watchticker.Stop()
		for {
			select {
			case <-watchticker.C:
				alive := r.Health.IsAlive()
				ready := r.Health.IsReady()

				// we can just update everything because the grpc health server will only send updates if the status changes
				setStatus(systemReady, ready)
				setStatus(systemAlive, alive)
				setStatus(system, ready && alive)
			case <-r.donech:
				return
			}
		}
	}()
}

// AddOTLPMuxxer adds muxxer for OTLP requests
func (r *Router) AddOTLPMuxxer(muxxer *mux.Router) {
	// require an auth header for OTLP requests
	otlpMuxxer := muxxer.PathPrefix("/v1/").Methods("POST").Subrouter()

	// handle OTLP trace requests
	otlpMuxxer.HandleFunc("/traces", r.postOTLP).Name("otlp")
	otlpMuxxer.HandleFunc("/traces/", r.postOTLP).Name("otlp")
}<|MERGE_RESOLUTION|>--- conflicted
+++ resolved
@@ -555,17 +555,11 @@
 	}
 
 	span := &types.Span{
-<<<<<<< HEAD
 		Event:    *ev,
 		TraceID:  traceID,
 		ParentID: parentID,
 		SpanID:   spanID,
-=======
-		Event:   *ev,
-		TraceID: traceID,
-		ID:      uniqueID,
-		IsRoot:  isRoot,
->>>>>>> f95f761a
+		IsRoot:   isRoot,
 	}
 
 	// we know we're a span, but we need to check if we're in Stress Relief mode;
